--- conflicted
+++ resolved
@@ -33,15 +33,11 @@
     SinkDescription::new_without_default::<HumioLogsConfig>("humio_logs")
 }
 
-<<<<<<< HEAD
 fn default_encoding() -> EncodingConfigWithDefault<Encoding> {
     EncodingConfigWithDefault::from(Encoding::Json)
 }
 
-#[typetag::serde(name = "humio")]
-=======
 #[typetag::serde(name = "humio_logs")]
->>>>>>> 77de5de8
 impl SinkConfig for HumioLogsConfig {
     fn build(&self, cx: SinkContext) -> crate::Result<(super::RouterSink, super::Healthcheck)> {
         if self.encoding.codec != Encoding::Json {
