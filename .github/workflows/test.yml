--- conflicted
+++ resolved
@@ -106,74 +106,5 @@
     runs-on: ubuntu-latest
     steps:
       - uses: actions/checkout@v1
-<<<<<<< HEAD
-      - run: make test-unit
-
-  ## Kubernetes
-  # Build exectuables in parallel, and then tests on different Kubernetes versions in parallel.
-
-  # Builds vector executable that will be tested.
-  build-vector-kubernetes:
-    runs-on: ubuntu-latest
-    steps:
-      - uses: actions/checkout@v2
-      - name: Build
-        run: cargo build --release --no-default-features  --features "sources-kubernetes transforms-kubernetes sinks-console"
-      - name: Save vector
-        uses: actions/upload-artifact@v1
-        with:
-          name: builds
-          path: ./target/release/vector
-
-  # Builds vector executable that will be testing.
-  build-test-vector-kubernetes:
-    runs-on: ubuntu-latest
-    steps:
-      - uses: actions/checkout@v2
-      - name: Build
-        run: cargo test --lib --features "sources-kubernetes transforms-kubernetes kubernetes-integration-tests" --no-run
-      - name: Rename test executable
-        run: find -regex "./target/debug/deps/vector-[0-9a-fA-F]+" -exec mv {} ./target/debug/deps/vector-test ';'
-      - name: Save vector
-        uses: actions/upload-artifact@v1
-        with:
-          name: builds
-          path: ./target/debug/deps/vector-test
-
-  # Uses two previosuly builded vector executables to do testing.
-  kubernetes:
-    needs: [build-vector-kubernetes, build-test-vector-kubernetes]
-    runs-on: ubuntu-latest
-    strategy:
-      matrix:
-        kube: [1.14.10, 1.17.2]
-    steps:
-      - name: Load vector
-        uses: actions/download-artifact@v1
-        with:
-          name: builds
-      - uses: opsgang/ga-setup-minikube@v0.1.1
-        with:
-          minikube-version: 1.9.1
-          k8s-version: ${{ matrix.kube }}
-      - name: Start local repository
-        run: docker run -d -p 5000:5000 --restart=always --name registry registry:2
-      - name: Start minikube
-        run: sudo CHANGE_MINIKUBE_NONE_USER=true /home/runner/bin/minikube start --vm-driver=none --kubernetes-version=v${{ matrix.kube }}
-      - name: Build & push image
-        run: |
-          docker build -t "localhost:5000/vector_test:latest" -f - . << EOF
-          FROM buildpack-deps:18.04-curl
-          COPY ./builds/vector /usr/local/bin
-          RUN chmod +x /usr/local/bin/vector
-          ENTRYPOINT ["/usr/local/bin/vector"]
-          EOF
-          docker push localhost:5000/vector_test:latest
-      - name: Make test binary executable
-        run: chmod +x ./builds/vector-test
-      - name: Run kubernetes integration tests
-        run: KUBE_TEST_IMAGE=localhost:5000/vector_test:latest TEST_LOG=debug ./builds/vector-test --test-threads=1 kubernetes
-=======
       - run: make slim-builds
-      - run: cd tests && make test-unit
->>>>>>> 0ff1bf36
+      - run: cd tests && make test-unit