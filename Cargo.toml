--- conflicted
+++ resolved
@@ -214,15 +214,9 @@
 
 [features]
 # Default features for *-unknown-linux-gnu and *-apple-darwin
-<<<<<<< HEAD
 default = ["sources", "transforms", "sinks", "vendored", "unix", "leveldb-plain", "rdkafka-plain", "wasm"]
-# Default features for *-unknown-linux-musl
-default-musl = ["sources", "transforms", "sinks", "vendored", "unix", "leveldb-cmake", "rdkafka-cmake", "wasm"]
-=======
-default = ["sources", "transforms", "sinks", "vendored", "unix", "leveldb-plain", "rdkafka-plain"]
 # Default features for *-unknown-linux-* which make use of `cmake` for dependencies
-default-cmake = ["sources", "transforms", "sinks", "vendored", "unix", "leveldb-cmake", "rdkafka-cmake"]
->>>>>>> ee86731a
+default-cmake = ["sources", "transforms", "sinks", "vendored", "unix", "leveldb-cmake", "rdkafka-cmake", "wasm"]
 # Default features for *-pc-windows-msvc
 default-msvc = ["sources", "transforms", "sinks", "vendored", "leveldb-cmake", "rdkafka-cmake"]
 
